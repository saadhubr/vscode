--- conflicted
+++ resolved
@@ -166,17 +166,7 @@
 		// TODO: Support multi-line commands
 
 		// Determine prompt length
-<<<<<<< HEAD
-		let promptRowCount = 1;
-		let promptStartLine = marker.line;
-		if (command.promptStartMarker) {
-			promptStartLine = Math.min(command.promptStartMarker?.line ?? marker.line, marker.line);
-			// Trim any leading whitespace-only lines to retain vertical space
-			while (promptStartLine < marker.line && (buffer.getLine(promptStartLine)?.translateToString(true) ?? '').length === 0) {
-				promptStartLine++;
-			}
-			promptRowCount = marker.line - promptStartLine + 1;
-		}
+		const promptRowCount = getPromptRowCount(command, this._xterm.raw.buffer.active);
 
 		// Clear attrs, reset cursor position, clear right
 		const content = this._serializeAddon.serialize({
@@ -184,14 +174,6 @@
 				start: promptStartLine,
 				end: promptStartLine + promptRowCount - 1
 			}
-=======
-		const promptRowCount = getPromptRowCount(command, this._xterm.raw.buffer.active);
-
-		// Clear attrs, reset cursor position, clear right
-		// TODO: Serializing all content up to the required line is inefficient; support providing single line/range serialize addon
-		const s = this._serializeAddon.serialize({
-			scrollback: this._xterm.raw.buffer.active.baseY - marker.line + (promptRowCount - 1)
->>>>>>> 48bd5101
 		});
 
 		// Write content if it differs
